﻿<?xml version="1.0" encoding="utf-8"?>
<Project ToolsVersion="12.0" xmlns="http://schemas.microsoft.com/developer/msbuild/2003" DefaultTargets="Build">
  <Import Project="$([MSBuild]::GetDirectoryNameOfFileAbove($(MSBuildThisFileDirectory), dir.props))\dir.props" />
  <PropertyGroup>
    <AssemblyName>System.IO</AssemblyName>
    <ProjectGuid>{07390899-C8F6-4e83-A3A9-6867B8CB46A0}</ProjectGuid>
<<<<<<< HEAD
    <AssemblyVersion>4.2.0.0</AssemblyVersion>
    <AssemblyVersion Condition="'$(TargetGroup)' == 'net462' Or '$(TargetGroup)' == 'netstandard1.6' Or '$(TargetGroup)'=='netstandard13aot'">4.1.0.0</AssemblyVersion>
    <ContractProject Condition="'$(AssemblyVersion)' == '4.1.0.0'">..\ref\4.1\System.IO.depproj</ContractProject>
    <IsPartialFacadeAssembly>true</IsPartialFacadeAssembly>
    <NuGetTargetMoniker Condition="'$(TargetGroup)' == ''">.NETStandard,Version=v1.7</NuGetTargetMoniker>
=======
    <IsPartialFacadeAssembly>true</IsPartialFacadeAssembly>
    <NuGetTargetMoniker Condition="'$(TargetGroup)' == ''">.NETStandard,Version=v1.5</NuGetTargetMoniker>
>>>>>>> 99e885b0
  </PropertyGroup>
  <ItemGroup Condition="'$(PackageTargetFramework)' == ''">
    <PackageDestination Include="lib/netstandard1.7">
      <TargetFramework>netstandard1.7</TargetFramework>
    </PackageDestination>
    <PackageDestination Include="lib/uap10.1">
      <TargetFramework>uap10.1</TargetFramework>
    </PackageDestination>
  </ItemGroup>
  <!-- Default configurations to help VS understand the options -->
  <PropertyGroup Condition="'$(Configuration)|$(Platform)' == 'Debug|AnyCPU'" />
  <PropertyGroup Condition="'$(Configuration)|$(Platform)' == 'Release|AnyCPU'" />
  <PropertyGroup Condition="'$(Configuration)|$(Platform)' == 'net46_Debug|AnyCPU'" />
  <PropertyGroup Condition="'$(Configuration)|$(Platform)' == 'net46_Release|AnyCPU'" />
  <PropertyGroup Condition="'$(Configuration)|$(Platform)' == 'netcore50aot_Debug|AnyCPU'" />
  <PropertyGroup Condition="'$(Configuration)|$(Platform)' == 'netcore50aot_Release|AnyCPU'" />
  <PropertyGroup Condition="'$(Configuration)|$(Platform)' == 'netstandard13aot_Debug|AnyCPU'" />
  <PropertyGroup Condition="'$(Configuration)|$(Platform)' == 'netstandard13aot_Release|AnyCPU'" />
  <PropertyGroup Condition="'$(TargetGroup)' == 'net462' or '$(TargetGroup)' == 'net463'">
    <ResourcesSourceOutputDirectory>None</ResourcesSourceOutputDirectory>
  </PropertyGroup>
  <PropertyGroup Condition="'$(TargetGroup)' == 'netcore50aot'  or '$(TargetGroup)' == 'uap101aot' or '$(TargetGroup)' == 'netstandard13aot'">
    <SkipCommonResourcesIncludes>true</SkipCommonResourcesIncludes>
    <AllowUnsafeBlocks>true</AllowUnsafeBlocks>
    <ExcludeAssemblyInfoPartialFile>true</ExcludeAssemblyInfoPartialFile>
    <StringResourcesPath>Resources/Strings.netcore50aot.resx</StringResourcesPath>
  </PropertyGroup>
  <ItemGroup Condition="'$(TargetGroup)' == '' Or '$(TargetGroup)'=='netstandard1.6'">
    <ProjectReference Include="..\..\System.Diagnostics.Debug\src\System.Diagnostics.Debug.csproj">
      <Project>{E7E8DE8A-9EC1-46A8-A6EE-727DB32DBEB8}</Project>
      <Name>System.Diagnostics.Debug</Name>
      <OSGroup>$(InputOSGroup)</OSGroup>
      <UndefineProperties>%(ProjectReference.UndefineProperties);TargetGroup</UndefineProperties>
    </ProjectReference>
  </ItemGroup>
  <ItemGroup Condition="'$(TargetGroup)' != 'net462' and '$(TargetGroup)' != 'net463'">
    <Compile Include="System\IO\BufferedStream.cs" />
    <Compile Include="System\IO\InvalidDataException.cs" />
    <Compile Include="$(CommonPath)\System\Threading\Tasks\TaskToApm.cs">
      <Link>Common\System\Threading\Tasks\TaskToApm.cs</Link>
    </Compile>
  </ItemGroup>
  <ItemGroup Condition="'$(TargetGroup)' == 'netcore50aot' or '$(TargetGroup)' == 'uap101aot' or '$(TargetGroup)' == 'netstandard13aot'">
    <Compile Include="System\IO\BinaryReader.cs" />
    <Compile Include="System\IO\BinaryWriter.cs" />
    <Compile Include="System\IO\EndOfStreamException.cs" />
    <Compile Include="System\IO\MemoryStream.cs" />
    <Compile Include="System\IO\StreamReader.cs" />
    <Compile Include="System\IO\StreamWriter.cs" />
    <Compile Include="System\IO\StringReader.cs" />
    <Compile Include="System\IO\StringWriter.cs" />
    <Compile Include="System\IO\TextReader.cs" />
    <Compile Include="System\IO\TextWriter.cs" />
  </ItemGroup>

  <ItemGroup Condition="'$(TargetGroup)' == 'netcore50aot' or '$(TargetGroup)' == 'netstandard13aot'">
    <Compile Include="System\IO\Stream.cs" />
    <Compile Include="System\IO\SeekOrigin.cs" />
  </ItemGroup>
  
  <!-- Common -->
  <ItemGroup Condition="'$(TargetGroup)' == 'netcore50aot' or '$(TargetGroup)' == 'uap101aot' or '$(TargetGroup)' == 'netstandard13aot'">
    <Compile Include="$(CommonPath)\System\HResults.cs">
      <Link>Common\System\HResults.cs</Link>
    </Compile>
    <Compile Include="$(CommonPath)\System\IO\StringBuilderCache.cs">
      <Link>Common\System\IO\StringBuilderCache.cs</Link>
    </Compile>
    <Compile Include="$(Commonpath)\System\SR.Core.cs" Condition="'$(TargetGroup)' == 'netcore50aot' or '$(TargetGroup)' == 'uap101aot'">
      <Link>Common\System\SR.Core.cs</Link>
    </Compile>
    <Compile Include="$(Commonpath)\System\SR.CoreRT.cs" Condition="'$(TargetGroup)' == 'netstandard13aot'">
      <Link>Common\System\SR.CoreRT.cs</Link>
    </Compile>
  </ItemGroup>
  <ItemGroup Condition="'$(TargetGroup)' == 'netcore50aot'">
    <TargetingPackReference Include="System.Private.CoreLib.WinRTInterop" />
    <TargetingPackReference Include="System.Private.Interop" />
  </ItemGroup>
  <ItemGroup Condition="'$(TargetGroup)' == 'uap101aot'">
    <TargetingPackReference Include="System.Private.Interop" />
    <TargetingPackReference Include="System.Private.CoreLib" />
  </ItemGroup>
  <ItemGroup Condition="'$(TargetGroup)' == 'net462' or '$(TargetGroup)' == 'net463'">
    <TargetingPackReference Include="mscorlib" />
    <TargetingPackReference Include="System" />
  </ItemGroup>
  <ItemGroup>
    <None Include="project.json" />
  </ItemGroup>
  <ItemGroup Condition="'$(TargetGroup)' == 'netstandard13aot'">
    <TargetingPackReference Include="System.Private.Interop" />
    <ValidateIgnoreReference Include="@(TargetingPackReference)" />
  </ItemGroup>
  <Import Project="$([MSBuild]::GetDirectoryNameOfFileAbove($(MSBuildThisFileDirectory), dir.targets))\dir.targets" />
</Project><|MERGE_RESOLUTION|>--- conflicted
+++ resolved
@@ -4,25 +4,11 @@
   <PropertyGroup>
     <AssemblyName>System.IO</AssemblyName>
     <ProjectGuid>{07390899-C8F6-4e83-A3A9-6867B8CB46A0}</ProjectGuid>
-<<<<<<< HEAD
-    <AssemblyVersion>4.2.0.0</AssemblyVersion>
     <AssemblyVersion Condition="'$(TargetGroup)' == 'net462' Or '$(TargetGroup)' == 'netstandard1.6' Or '$(TargetGroup)'=='netstandard13aot'">4.1.0.0</AssemblyVersion>
     <ContractProject Condition="'$(AssemblyVersion)' == '4.1.0.0'">..\ref\4.1\System.IO.depproj</ContractProject>
     <IsPartialFacadeAssembly>true</IsPartialFacadeAssembly>
     <NuGetTargetMoniker Condition="'$(TargetGroup)' == ''">.NETStandard,Version=v1.7</NuGetTargetMoniker>
-=======
-    <IsPartialFacadeAssembly>true</IsPartialFacadeAssembly>
-    <NuGetTargetMoniker Condition="'$(TargetGroup)' == ''">.NETStandard,Version=v1.5</NuGetTargetMoniker>
->>>>>>> 99e885b0
   </PropertyGroup>
-  <ItemGroup Condition="'$(PackageTargetFramework)' == ''">
-    <PackageDestination Include="lib/netstandard1.7">
-      <TargetFramework>netstandard1.7</TargetFramework>
-    </PackageDestination>
-    <PackageDestination Include="lib/uap10.1">
-      <TargetFramework>uap10.1</TargetFramework>
-    </PackageDestination>
-  </ItemGroup>
   <!-- Default configurations to help VS understand the options -->
   <PropertyGroup Condition="'$(Configuration)|$(Platform)' == 'Debug|AnyCPU'" />
   <PropertyGroup Condition="'$(Configuration)|$(Platform)' == 'Release|AnyCPU'" />
