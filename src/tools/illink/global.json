--- conflicted
+++ resolved
@@ -3,14 +3,8 @@
     "dotnet": "6.0.100"
   },
   "msbuild-sdks": {
-<<<<<<< HEAD
-    "Microsoft.DotNet.Arcade.Sdk": "7.0.0-beta.21559.3",
-    "Microsoft.FIX-85B6-MERGE-9C38-CONFLICT": "1.0.0",
-    "Microsoft.NET.Sdk.IL": "7.0.0-alpha.1.21562.1"
-=======
     "Microsoft.DotNet.Arcade.Sdk": "7.0.0-beta.22056.6",
     "Microsoft.FIX-85B6-MERGE-9C38-CONFLICT": "1.0.0",
     "Microsoft.NET.Sdk.IL": "7.0.0-alpha.1.21620.1"
->>>>>>> b19b5aeb
   }
 }