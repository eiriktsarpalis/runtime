parameters:
  buildConfig: ''
  osGroup: ''
  osSubgroup: ''
  archType: ''
  framework: ''
  isOfficialBuild: false
  liveRuntimeBuildConfig: ''
  runtimeFlavor: 'coreclr'
  timeoutInMinutes: 150
  pool: ''
  testScope: ''
  helixQueues: []
  dependsOnTestBuildConfiguration: Debug
  dependsOnTestArchitecture: x64
  condition: true
  variables: {}

jobs:
  - template: /eng/pipelines/libraries/base-job.yml
    parameters:
      buildConfig: ${{ parameters.buildConfig }}
      osGroup:  ${{ parameters.osGroup }}
      osSubgroup:  ${{ parameters.osSubgroup }}
      archType:  ${{ parameters.archType }}
      framework:  ${{ parameters.framework }}
      isOfficialBuild: ${{ parameters.isOfficialBuild }}
      liveRuntimeBuildConfig: ${{ parameters.liveRuntimeBuildConfig }}
      runtimeFlavor: ${{ parameters.runtimeFlavor }}
      timeoutInMinutes: ${{ parameters.timeoutInMinutes }}
      container: '' # we just send to helix, no need to use a container.
      condition: ${{ parameters.condition }}
      pool: ${{ parameters.pool }}
      ${{ if ne(parameters.liveRuntimeBuildConfig, '') }}:
        displayName: ${{ format('Test Run {0} {1}', parameters.liveRuntimeBuildConfig, parameters.runtimeFlavor) }}
        name: ${{ format('test_run_{0}_{1}', parameters.liveRuntimeBuildConfig, parameters.runtimeFlavor) }}
      ${{ if eq(parameters.liveRuntimeBuildConfig, '') }}:
        displayName: 'Test Run'
        name: test_run

      dependsOn:
<<<<<<< HEAD
      - ${{ if notIn(parameters.framework, 'allConfigurations', 'net472') }}:
        - ${{ format('libraries_build_{0}{1}_{2}_{3}', parameters.osGroup, parameters.osSubgroup, parameters.archType, parameters.buildConfig) }}
        - ${{ format('libraries_test_build_{0}_{1}_{2}', parameters.osGroup, parameters.dependsOnTestArchitecture, parameters.dependsOnTestBuildConfiguration) }}
      - ${{ if in(parameters.framework, 'allConfigurations', 'net472') }}:
        - ${{ format('libraries_build_{0}_{1}{2}_{3}_{4}', parameters.framework, parameters.osGroup, parameters.osSubgroup, parameters.archType, parameters.buildConfig) }}
        - ${{ format('libraries_test_build_{0}_{1}_{2}_{3}', parameters.framework, parameters.osGroup, parameters.dependsOnTestArchitecture, parameters.dependsOnTestBuildConfiguration) }}
      - ${{ if ne(parameters.liveCoreClrBuildConfig, '') }}:
        - ${{ format('coreclr_product_build_{0}{1}_{2}_{3}', parameters.osGroup, parameters.osSubgroup, parameters.archType, parameters.liveCoreClrBuildConfig) }}
=======
      - ${{ format('libraries_build_{0}_{1}{2}_{3}_{4}', parameters.framework, parameters.osGroup, parameters.osSubgroup, parameters.archType, parameters.buildConfig) }}
      - ${{ format('libraries_test_build_{0}_{1}_{2}_{3}', parameters.framework, parameters.osGroup, parameters.dependsOnTestArchitecture, parameters.dependsOnTestBuildConfiguration) }}
      - ${{ if ne(parameters.liveRuntimeBuildConfig, '') }}:
        - ${{ format('{0}_product_build_{1}{2}_{3}_{4}', parameters.runtimeFlavor, parameters.osGroup, parameters.osSubgroup, parameters.archType, parameters.liveRuntimeBuildConfig) }}
>>>>>>> fd7a5e8c

      variables:
        - librariesTestsArtifactName: ${{ format('libraries_test_assets_{0}_{1}_{2}', parameters.osGroup, parameters.dependsOnTestArchitecture, parameters.dependsOnTestBuildConfiguration) }}
        - _archiveTestsParameter: /p:ArchiveTests=true
        - _skipTestRestoreArg: /p:SkipTestRestore=false
        - _testRunNamePrefixSuffix: ''
        - ${{ if ne(parameters.liveRuntimeBuildConfig, '') }}:
          - _testRunNamePrefixSuffix: $(runtimeFlavorName)_${{ parameters.liveRuntimeBuildConfig }}
        - ${{ parameters.variables }}

      steps:
        - template: /eng/pipelines/common/download-artifact-step.yml
          parameters:
            displayName: Build Assets
            cleanUnpackFolder: false
            artifactName: $(librariesBuildArtifactName)
            artifactFileName: $(librariesBuildArtifactName)$(archiveExtension)
            unpackFolder: $(Build.SourcesDirectory)/artifacts

        - template: /eng/pipelines/common/download-artifact-step.yml
          parameters:
            displayName: Test Assets
            cleanUnpackFolder: false
            unpackFolder: $(Build.SourcesDirectory)/artifacts
            artifactName: $(librariesTestsArtifactName)
            artifactFileName: $(librariesTestsArtifactName)$(archiveExtension)

        - ${{ if ne(parameters.liveRuntimeBuildConfig, '') }}:
          - script: $(_msbuildCommand) src/libraries/restore/runtime/runtime.depproj 
                    $(_runtimeArtifactsPathArg)
                    $(_runtimeOSArg)
                    /p:RuntimeFlavor=${{ parameters.runtimeFlavor }}
                    /p:ArchGroup=${{ parameters.archType }}
                    /p:ConfigurationGroup=${{ parameters.buildConfig }}
            displayName: Override $(runtimeFlavorName) from live drop

        - template: /eng/pipelines/libraries/helix.yml
          parameters:
            runtimeFlavor: ${{ parameters.runtimeFlavor }}
            targetOS: ${{ parameters.osGroup }}
            archGroup: ${{ parameters.archType }}
            configuration: ${{ parameters.buildConfig }}
            helixQueues: ${{ join('+', parameters.helixQueues) }}
            msbuildScript: $(_msbuildCommand)
            framework: ${{ parameters.framework }}
            testScope: ${{ parameters.testScope }}
            creator: dotnet-bot
            helixToken: ''
            testRunNamePrefixSuffix: $(_testRunNamePrefixSuffix)<|MERGE_RESOLUTION|>--- conflicted
+++ resolved
@@ -39,21 +39,14 @@
         name: test_run
 
       dependsOn:
-<<<<<<< HEAD
       - ${{ if notIn(parameters.framework, 'allConfigurations', 'net472') }}:
         - ${{ format('libraries_build_{0}{1}_{2}_{3}', parameters.osGroup, parameters.osSubgroup, parameters.archType, parameters.buildConfig) }}
         - ${{ format('libraries_test_build_{0}_{1}_{2}', parameters.osGroup, parameters.dependsOnTestArchitecture, parameters.dependsOnTestBuildConfiguration) }}
       - ${{ if in(parameters.framework, 'allConfigurations', 'net472') }}:
         - ${{ format('libraries_build_{0}_{1}{2}_{3}_{4}', parameters.framework, parameters.osGroup, parameters.osSubgroup, parameters.archType, parameters.buildConfig) }}
         - ${{ format('libraries_test_build_{0}_{1}_{2}_{3}', parameters.framework, parameters.osGroup, parameters.dependsOnTestArchitecture, parameters.dependsOnTestBuildConfiguration) }}
-      - ${{ if ne(parameters.liveCoreClrBuildConfig, '') }}:
-        - ${{ format('coreclr_product_build_{0}{1}_{2}_{3}', parameters.osGroup, parameters.osSubgroup, parameters.archType, parameters.liveCoreClrBuildConfig) }}
-=======
-      - ${{ format('libraries_build_{0}_{1}{2}_{3}_{4}', parameters.framework, parameters.osGroup, parameters.osSubgroup, parameters.archType, parameters.buildConfig) }}
-      - ${{ format('libraries_test_build_{0}_{1}_{2}_{3}', parameters.framework, parameters.osGroup, parameters.dependsOnTestArchitecture, parameters.dependsOnTestBuildConfiguration) }}
       - ${{ if ne(parameters.liveRuntimeBuildConfig, '') }}:
         - ${{ format('{0}_product_build_{1}{2}_{3}_{4}', parameters.runtimeFlavor, parameters.osGroup, parameters.osSubgroup, parameters.archType, parameters.liveRuntimeBuildConfig) }}
->>>>>>> fd7a5e8c
 
       variables:
         - librariesTestsArtifactName: ${{ format('libraries_test_assets_{0}_{1}_{2}', parameters.osGroup, parameters.dependsOnTestArchitecture, parameters.dependsOnTestBuildConfiguration) }}
